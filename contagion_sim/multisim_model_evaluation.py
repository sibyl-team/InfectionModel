import numpy as np
import pandas as pd
from sim_model import AbstractSimModel


class MultisimModelEvaluation(AbstractSimModel):
    """
    Execute multiple contagion spread simulations in parallel and analyze the
    results, including the performance of the multi-step risk warnings.
    """

    def __init__(self, n_nodes, n_days, n_sims, edge_batch_gen, observations,
<<<<<<< HEAD
                 infection_p, infected_p, recovery_t, recovery_w, recovery_dist='geometric',
                 directed_edges=False,
=======
                 infection_p, infected_p, recovery_t, recovery_w, recovery_dist='normal',
                 directed_edges=False, strong_negative=False,
>>>>>>> 71cd4857
                 plt_ax=None, tqdm=None):
        """
        :param n_nodes: total number of nodes. Node IDs must go from 0 to n_nodes-1.
        :param edge_batch_gen: generator yielding daily edge pd.DataFrames with
        columns 'a' and 'b' for pairs of nodes
        :param plt_ax: pyplot axis to plot the results to
        :param tqdm: tqdm module to used for progress tracking
        """
        super().__init__(plt_ax, tqdm)
        self.n_nodes = n_nodes
        self.n_days = n_days
        self.edge_batch_gen = edge_batch_gen
        self.observations = observations
        self.infection_p = infection_p
        self.infected_p = infected_p
        self.recovery_t = recovery_t
        self.recovery_w = recovery_w
        self.recovery_dist = recovery_dist
        self.directed_edges = directed_edges
        self.strong_negative = strong_negative
        self.n_sims = n_sims
        self.today = 0

        # Model keeps track of S and I states as binary matrices, with R
        # being implicitly defined as ~S & ~I. Additionally, time of recovery
        # (day on which the node recovers) is tracked in the R_t matrix.
        # Each of these three matrices is n_nodes x n_sims big, with each
        # element corresponding to a state of a single node in a single simulation.
        state_dim = (n_nodes, n_sims)

        # If each simulation is independent,
        # whole infection matrix is randomly generated.
        self.initial_infected = self.random_binary_array(state_dim, self.infected_p)
        self.I = self.initial_infected.copy()
        n_infected = self.I.sum()

        # Recovery times are randomly drawn from a normal distribution
        self.R_t = np.full(state_dim, np.inf)
        self.R_t[self.I] = self.recovery_time(n_infected)

        # All non-infected nodes are susceptible on day 0, as none are yet recovered
        self.S = ~self.I

        # Indices of initially infected nodes used later
        self.initial_infected_idx = np.argwhere(self.initial_infected).ravel()

    def recovery_time(self, size):
        if self.recovery_dist == 'geometric':
            return np.random.geometric(1/self.recovery_t, size) + self.today
        elif self.recovery_dist == 'normal':
            return np.random.normal(self.recovery_t, self.recovery_w, size) + self.today
        else:
            raise Exception(f'Recovery dist "{self.recovery_dist}" is not supported.')


    def apply_testing(self):

        daily_observations = self.observations[self.observations.t == self.today]

        #
        # Positives

        new_positive = daily_observations[daily_observations.state == 1]

        # new positives per simulation
        new_I = np.full((self.n_nodes, self.n_sims), False)
        new_I[new_positive.a] = True
        new_I = new_I & ~self.I
        self.I[new_I] = True

        # update R_t per simulation per node
        # self.R_t[new_I] = np.random.normal(self.recovery_t, self.recovery_w, new_I.sum())
        self.R_t[new_I] = self.recovery_time(new_I.sum())
        #
        # Negatives

        if self.strong_negative:
            previous_observations = self.observations[self.observations.t <= self.today]
            new_negative = previous_observations[previous_observations == 0]
        else:
            new_negative = daily_observations[daily_observations.state == 0]

        # remove infection from negative nodes
        new_S = np.full((self.n_nodes, self.n_sims), False)
        new_S[new_negative.a] = True
        self.I = self.I & ~new_S
        self.R_t[new_S] = np.inf

    def _update_state(self, edges, spread_I):

        # We are not allowed to change the matrix I directly while
        # applying interactions, as multiple-step spreading is not
        # possible in a single day
        new_I = {}
        for a, a_edges in edges.groupby('a'):
            # Grouping together all the input interactions for each
            # 'receiving' node, we set it as infected if it is
            # in fact infected by any of the 'source' nodes
            # and is currently susceptible
            new_I[a] = spread_I[a_edges.index].any(axis=0) & self.S[a]
        for node, node_I in new_I.items():
            # For each updated node (in each simulation), we set it's
            # state to I only if it is either already infected, or if
            # it has been infected today
            self.I[node] = self.I[node] | node_I
            # Each node (in each simulation) is still susceptible only if
            # it has already been susceptible, and hasn't been infected now.
            self.S[node] = ~node_I & self.S[node]
            # Recovery times for newly infected nodes are drawn from a normal distribution
            self.R_t[node, node_I] = self.recovery_time(node_I.sum())

    def run_sim(self):
        # For better understanding of the following process, going through the
        # simple SimModel first is strongly advised.
        with self.tqdm(total=self.n_days) as pbar:
            self.pbar = pbar
            self.pbar.set_description('Starting simulation...')
            for day, edges in self.edge_batch_gen:
                self.today = day
                if day >= self.n_days:
                    return

                self.apply_testing()

                # Interactions are symmetrical, so we duplicate them for the
                # 'other' direction. We think of all interactions as a <- b,
                # meaning b is infecting a.
                if not self.directed_edges:
                    edges_inverse = edges.rename(columns={'a': 'b', 'b': 'a'})
                    edges = pd.concat([edges, edges_inverse], sort=True)
                edges.reset_index(drop=True, inplace=True)

                # Infection vectors of the source ('b') nodes
                spread_I = self.I[edges.b]
                # To be able to reach the target, infection has to pass through
                # a 'filter' with probability 'infection_p'. To simulate this,
                # we build a binary vector passthrough mask with which
                # the original spread vectors are filtered.
                passthrough = self.random_binary_array(spread_I.shape, self.infection_p)
                spread_I = spread_I & passthrough

                self._update_state(edges, spread_I)
                # All the infected nodes whose recovery time has passed, are
                # no longer infected.
                self.I[self.R_t <= self.today] = False

                # Update progress bar
                pbar.update(1)

                if not self.I.any():
                    # If no nodes are infected in none of the simulations, terminate
                    print(f'No more infected nodes in any simulation, terminating on day {day}.')
                    break<|MERGE_RESOLUTION|>--- conflicted
+++ resolved
@@ -10,13 +10,8 @@
     """
 
     def __init__(self, n_nodes, n_days, n_sims, edge_batch_gen, observations,
-<<<<<<< HEAD
                  infection_p, infected_p, recovery_t, recovery_w, recovery_dist='geometric',
-                 directed_edges=False,
-=======
-                 infection_p, infected_p, recovery_t, recovery_w, recovery_dist='normal',
                  directed_edges=False, strong_negative=False,
->>>>>>> 71cd4857
                  plt_ax=None, tqdm=None):
         """
         :param n_nodes: total number of nodes. Node IDs must go from 0 to n_nodes-1.
